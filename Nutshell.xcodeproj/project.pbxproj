--- conflicted
+++ resolved
@@ -7,18 +7,10 @@
 	objects = {
 
 /* Begin PBXBuildFile section */
-<<<<<<< HEAD
-		0334C8861BA7403200013096 /* NutUtils.swift in Sources */ = {isa = PBXBuildFile; fileRef = 486F5E771BA3891600BA2A57 /* NutUtils.swift */; };
-		0334C8871BA7403300013096 /* NutUtils.swift in Sources */ = {isa = PBXBuildFile; fileRef = 486F5E771BA3891600BA2A57 /* NutUtils.swift */; };
-		0334C8881BA7404200013096 /* NutshellStyles.swift in Sources */ = {isa = PBXBuildFile; fileRef = 486F5E081B9FB1C600BA2A57 /* NutshellStyles.swift */; };
-		0334C8891BA7404300013096 /* NutshellStyles.swift in Sources */ = {isa = PBXBuildFile; fileRef = 486F5E081B9FB1C600BA2A57 /* NutshellStyles.swift */; };
-		0334C88A1BA7405A00013096 /* NutEvent.swift in Sources */ = {isa = PBXBuildFile; fileRef = 486F5E291BA0DC6700BA2A57 /* NutEvent.swift */; };
-=======
 		4837CC651BA71EA400BA2CDE /* NutshellUITextField.swift in Sources */ = {isa = PBXBuildFile; fileRef = 4837CC641BA71EA400BA2CDE /* NutshellUITextField.swift */; };
 		4837CC671BA730F000BA2CDE /* NutshellUILabel.swift in Sources */ = {isa = PBXBuildFile; fileRef = 4837CC661BA730F000BA2CDE /* NutshellUILabel.swift */; };
 		4837CC691BA7394E00BA2CDE /* NutshellUIButton.swift in Sources */ = {isa = PBXBuildFile; fileRef = 4837CC681BA7394E00BA2CDE /* NutshellUIButton.swift */; };
 		4837CC6B1BA749BD00BA2CDE /* MenuAccountSettingsViewController.swift in Sources */ = {isa = PBXBuildFile; fileRef = 4837CC6A1BA749BD00BA2CDE /* MenuAccountSettingsViewController.swift */; };
->>>>>>> ab484e76
 		483E3C361B9F4A6300DA49E7 /* BaseUIViewController.swift in Sources */ = {isa = PBXBuildFile; fileRef = 483E3C351B9F4A6300DA49E7 /* BaseUIViewController.swift */; };
 		483E3C391B9F4A9200DA49E7 /* BaseUITableViewController.swift in Sources */ = {isa = PBXBuildFile; fileRef = 483E3C381B9F4A9200DA49E7 /* BaseUITableViewController.swift */; };
 		483E3C3B1B9F4C9B00DA49E7 /* BaseUITableViewCell.swift in Sources */ = {isa = PBXBuildFile; fileRef = 483E3C3A1B9F4C9B00DA49E7 /* BaseUITableViewCell.swift */; };
@@ -63,7 +55,6 @@
 		486F5E241BA0DC1000BA2A57 /* APIConnect.swift in Sources */ = {isa = PBXBuildFile; fileRef = 486F5E231BA0DC1000BA2A57 /* APIConnect.swift */; };
 		486F5E251BA0DC1000BA2A57 /* APIConnect.swift in Sources */ = {isa = PBXBuildFile; fileRef = 486F5E231BA0DC1000BA2A57 /* APIConnect.swift */; };
 		486F5E2B1BA0DC6700BA2A57 /* NutEvent.swift in Sources */ = {isa = PBXBuildFile; fileRef = 486F5E291BA0DC6700BA2A57 /* NutEvent.swift */; };
-		486F5E2C1BA0DC6700BA2A57 /* NutEvent.swift in Sources */ = {isa = PBXBuildFile; fileRef = 486F5E291BA0DC6700BA2A57 /* NutEvent.swift */; };
 		486F5E3A1BA0E53600BA2A57 /* UIDateFormatterExtension.swift in Sources */ = {isa = PBXBuildFile; fileRef = 486F5E391BA0E53600BA2A57 /* UIDateFormatterExtension.swift */; };
 		486F5E3B1BA0E53600BA2A57 /* UIDateFormatterExtension.swift in Sources */ = {isa = PBXBuildFile; fileRef = 486F5E391BA0E53600BA2A57 /* UIDateFormatterExtension.swift */; };
 		486F5E3C1BA0E53600BA2A57 /* UIDateFormatterExtension.swift in Sources */ = {isa = PBXBuildFile; fileRef = 486F5E391BA0E53600BA2A57 /* UIDateFormatterExtension.swift */; };
@@ -93,16 +84,15 @@
 		486F5E6C1BA24B7F00BA2A57 /* EventGroupTableViewCell.swift in Sources */ = {isa = PBXBuildFile; fileRef = 486F5E6B1BA24B7F00BA2A57 /* EventGroupTableViewCell.swift */; };
 		486F5E6E1BA24C5C00BA2A57 /* EventDetailViewController.swift in Sources */ = {isa = PBXBuildFile; fileRef = 486F5E6D1BA24C5C00BA2A57 /* EventDetailViewController.swift */; };
 		486F5E781BA3891600BA2A57 /* NutUtils.swift in Sources */ = {isa = PBXBuildFile; fileRef = 486F5E771BA3891600BA2A57 /* NutUtils.swift */; };
-<<<<<<< HEAD
-		949A33B350C643B74EB54D43 /* Pods_Nutshell.framework in Frameworks */ = {isa = PBXBuildFile; fileRef = 11F2595C220F59CE15CFFD78 /* Pods_Nutshell.framework */; settings = {ATTRIBUTES = (Weak, ); }; };
-=======
 		48DDD30A1BA76D11007365FE /* NutshellStyles.swift in Sources */ = {isa = PBXBuildFile; fileRef = 486F5E081B9FB1C600BA2A57 /* NutshellStyles.swift */; };
 		48DDD30B1BA76D12007365FE /* NutshellStyles.swift in Sources */ = {isa = PBXBuildFile; fileRef = 486F5E081B9FB1C600BA2A57 /* NutshellStyles.swift */; };
-		48DDD30C1BA76D1A007365FE /* NutUtils.swift in Sources */ = {isa = PBXBuildFile; fileRef = 486F5E771BA3891600BA2A57 /* NutUtils.swift */; };
-		48DDD30D1BA76D1B007365FE /* NutUtils.swift in Sources */ = {isa = PBXBuildFile; fileRef = 486F5E771BA3891600BA2A57 /* NutUtils.swift */; };
 		48DDD30F1BA78057007365FE /* ThreeTacosDemoPic.png in Resources */ = {isa = PBXBuildFile; fileRef = 48DDD30E1BA78057007365FE /* ThreeTacosDemoPic.png */; };
 		48DDD3111BA78F8A007365FE /* BackgroundUIImage.swift in Sources */ = {isa = PBXBuildFile; fileRef = 48DDD3101BA78F8A007365FE /* BackgroundUIImage.swift */; };
->>>>>>> ab484e76
+		48EC32301BA7BDD700A75103 /* NutEvent.swift in Sources */ = {isa = PBXBuildFile; fileRef = 486F5E291BA0DC6700BA2A57 /* NutEvent.swift */; };
+		48EC32311BA7BDD800A75103 /* NutEvent.swift in Sources */ = {isa = PBXBuildFile; fileRef = 486F5E291BA0DC6700BA2A57 /* NutEvent.swift */; };
+		48EC32321BA7BDDE00A75103 /* NutUtils.swift in Sources */ = {isa = PBXBuildFile; fileRef = 486F5E771BA3891600BA2A57 /* NutUtils.swift */; };
+		48EC32331BA7BDDF00A75103 /* NutUtils.swift in Sources */ = {isa = PBXBuildFile; fileRef = 486F5E771BA3891600BA2A57 /* NutUtils.swift */; };
+		949A33B350C643B74EB54D43 /* Pods_Nutshell.framework in Frameworks */ = {isa = PBXBuildFile; fileRef = 11F2595C220F59CE15CFFD78 /* Pods_Nutshell.framework */; settings = {ATTRIBUTES = (Weak, ); }; };
 /* End PBXBuildFile section */
 
 /* Begin PBXContainerItemProxy section */
@@ -123,14 +113,11 @@
 /* End PBXContainerItemProxy section */
 
 /* Begin PBXFileReference section */
-<<<<<<< HEAD
 		11F2595C220F59CE15CFFD78 /* Pods_Nutshell.framework */ = {isa = PBXFileReference; explicitFileType = wrapper.framework; includeInIndex = 0; path = Pods_Nutshell.framework; sourceTree = BUILT_PRODUCTS_DIR; };
-=======
 		4837CC641BA71EA400BA2CDE /* NutshellUITextField.swift */ = {isa = PBXFileReference; fileEncoding = 4; lastKnownFileType = sourcecode.swift; lineEnding = 0; name = NutshellUITextField.swift; path = Resources/NutshellUITextField.swift; sourceTree = "<group>"; xcLanguageSpecificationIdentifier = xcode.lang.swift; };
 		4837CC661BA730F000BA2CDE /* NutshellUILabel.swift */ = {isa = PBXFileReference; fileEncoding = 4; lastKnownFileType = sourcecode.swift; lineEnding = 0; name = NutshellUILabel.swift; path = Resources/NutshellUILabel.swift; sourceTree = "<group>"; xcLanguageSpecificationIdentifier = xcode.lang.swift; };
 		4837CC681BA7394E00BA2CDE /* NutshellUIButton.swift */ = {isa = PBXFileReference; fileEncoding = 4; lastKnownFileType = sourcecode.swift; lineEnding = 0; name = NutshellUIButton.swift; path = Resources/NutshellUIButton.swift; sourceTree = "<group>"; xcLanguageSpecificationIdentifier = xcode.lang.swift; };
 		4837CC6A1BA749BD00BA2CDE /* MenuAccountSettingsViewController.swift */ = {isa = PBXFileReference; fileEncoding = 4; lastKnownFileType = sourcecode.swift; name = MenuAccountSettingsViewController.swift; path = ViewControllers/MenuAccountSettingsViewController.swift; sourceTree = "<group>"; };
->>>>>>> ab484e76
 		483E3C351B9F4A6300DA49E7 /* BaseUIViewController.swift */ = {isa = PBXFileReference; fileEncoding = 4; lastKnownFileType = sourcecode.swift; name = BaseUIViewController.swift; path = ViewControllers/BaseUIViewController.swift; sourceTree = "<group>"; };
 		483E3C381B9F4A9200DA49E7 /* BaseUITableViewController.swift */ = {isa = PBXFileReference; fileEncoding = 4; lastKnownFileType = sourcecode.swift; name = BaseUITableViewController.swift; path = ViewControllers/BaseUITableViewController.swift; sourceTree = "<group>"; };
 		483E3C3A1B9F4C9B00DA49E7 /* BaseUITableViewCell.swift */ = {isa = PBXFileReference; fileEncoding = 4; lastKnownFileType = sourcecode.swift; name = BaseUITableViewCell.swift; path = ViewControllers/BaseUITableViewCell.swift; sourceTree = "<group>"; };
@@ -186,13 +173,10 @@
 		486F5E6D1BA24C5C00BA2A57 /* EventDetailViewController.swift */ = {isa = PBXFileReference; fileEncoding = 4; lastKnownFileType = sourcecode.swift; name = EventDetailViewController.swift; path = ViewControllers/EventDetailViewController.swift; sourceTree = "<group>"; };
 		486F5E751BA35CD800BA2A57 /* LICENSE */ = {isa = PBXFileReference; fileEncoding = 4; lastKnownFileType = text; path = LICENSE; sourceTree = "<group>"; };
 		486F5E771BA3891600BA2A57 /* NutUtils.swift */ = {isa = PBXFileReference; fileEncoding = 4; lastKnownFileType = sourcecode.swift; name = NutUtils.swift; path = "Utilities and Extensions/NutUtils.swift"; sourceTree = "<group>"; };
-<<<<<<< HEAD
+		48DDD30E1BA78057007365FE /* ThreeTacosDemoPic.png */ = {isa = PBXFileReference; lastKnownFileType = image.png; path = ThreeTacosDemoPic.png; sourceTree = "<group>"; };
+		48DDD3101BA78F8A007365FE /* BackgroundUIImage.swift */ = {isa = PBXFileReference; fileEncoding = 4; lastKnownFileType = sourcecode.swift; path = BackgroundUIImage.swift; sourceTree = "<group>"; };
 		691EA93AF2D5DC902113C37D /* Pods-Nutshell.debug.xcconfig */ = {isa = PBXFileReference; includeInIndex = 1; lastKnownFileType = text.xcconfig; name = "Pods-Nutshell.debug.xcconfig"; path = "Pods/Target Support Files/Pods-Nutshell/Pods-Nutshell.debug.xcconfig"; sourceTree = "<group>"; };
 		A08B5E3A2659E0859F53527E /* Pods-Nutshell.release.xcconfig */ = {isa = PBXFileReference; includeInIndex = 1; lastKnownFileType = text.xcconfig; name = "Pods-Nutshell.release.xcconfig"; path = "Pods/Target Support Files/Pods-Nutshell/Pods-Nutshell.release.xcconfig"; sourceTree = "<group>"; };
-=======
-		48DDD30E1BA78057007365FE /* ThreeTacosDemoPic.png */ = {isa = PBXFileReference; lastKnownFileType = image.png; path = ThreeTacosDemoPic.png; sourceTree = "<group>"; };
-		48DDD3101BA78F8A007365FE /* BackgroundUIImage.swift */ = {isa = PBXFileReference; fileEncoding = 4; lastKnownFileType = sourcecode.swift; path = BackgroundUIImage.swift; sourceTree = "<group>"; };
->>>>>>> ab484e76
 /* End PBXFileReference section */
 
 /* Begin PBXFrameworksBuildPhase section */
@@ -675,9 +659,7 @@
 			buildActionMask = 2147483647;
 			files = (
 				486F5E251BA0DC1000BA2A57 /* APIConnect.swift in Sources */,
-				48DDD30C1BA76D1A007365FE /* NutUtils.swift in Sources */,
-				486F5E2C1BA0DC6700BA2A57 /* NutEvent.swift in Sources */,
-				0334C8881BA7404200013096 /* NutshellStyles.swift in Sources */,
+				48EC32321BA7BDDE00A75103 /* NutUtils.swift in Sources */,
 				486F5E4D1BA1CEE100BA2A57 /* WorkoutEventList.swift in Sources */,
 				486F5E691BA2029200BA2A57 /* BaseUITableViewCell.swift in Sources */,
 				486F5E651BA1F20600BA2A57 /* NutEventItem.swift in Sources */,
@@ -688,9 +670,9 @@
 				486F5E511BA1CEF400BA2A57 /* WorkoutEvent.swift in Sources */,
 				486F5E591BA1D0CC00BA2A57 /* InsulinInputs.swift in Sources */,
 				486F5E551BA1D02900BA2A57 /* GlucoseReadings.swift in Sources */,
+				48EC32301BA7BDD700A75103 /* NutEvent.swift in Sources */,
 				48DDD30A1BA76D11007365FE /* NutshellStyles.swift in Sources */,
 				486283AD1BA398A800547BE3 /* AppDelegate.swift in Sources */,
-				0334C8861BA7403200013096 /* NutUtils.swift in Sources */,
 				486F5E061B9FA7A800BA2A57 /* ConstantsAndStyle.swift in Sources */,
 			);
 			runOnlyForDeploymentPostprocessing = 0;
@@ -700,8 +682,8 @@
 			buildActionMask = 2147483647;
 			files = (
 				486F5E681BA1FE2A00BA2A57 /* BaseUIViewController.swift in Sources */,
+				48EC32331BA7BDDF00A75103 /* NutUtils.swift in Sources */,
 				486F5E461BA1CABF00BA2A57 /* NutEventList.swift in Sources */,
-				0334C88A1BA7405A00013096 /* NutEvent.swift in Sources */,
 				486F5E661BA1F20600BA2A57 /* NutEventItem.swift in Sources */,
 				486F5E6A1BA2029200BA2A57 /* BaseUITableViewCell.swift in Sources */,
 				486283AC1BA396AE00547BE3 /* APIConnect.swift in Sources */,
@@ -711,15 +693,10 @@
 				48DDD30B1BA76D12007365FE /* NutshellStyles.swift in Sources */,
 				486F5E3C1BA0E53600BA2A57 /* UIDateFormatterExtension.swift in Sources */,
 				4859FCDC1B9A4DE5000C1269 /* NutshellUITests.swift in Sources */,
+				48EC32311BA7BDD800A75103 /* NutEvent.swift in Sources */,
 				486F5E5A1BA1D0CC00BA2A57 /* InsulinInputs.swift in Sources */,
 				486F5E561BA1D02900BA2A57 /* GlucoseReadings.swift in Sources */,
-<<<<<<< HEAD
-				0334C8891BA7404300013096 /* NutshellStyles.swift in Sources */,
-=======
-				48DDD30D1BA76D1B007365FE /* NutUtils.swift in Sources */,
->>>>>>> ab484e76
 				486F5E071B9FA7A800BA2A57 /* ConstantsAndStyle.swift in Sources */,
-				0334C8871BA7403300013096 /* NutUtils.swift in Sources */,
 			);
 			runOnlyForDeploymentPostprocessing = 0;
 		};
