--- conflicted
+++ resolved
@@ -7,7 +7,6 @@
 	objects = {
 
 /* Begin PBXBuildFile section */
-<<<<<<< HEAD
 		0334C8861BA7403200013096 /* NutUtils.swift in Sources */ = {isa = PBXBuildFile; fileRef = 486F5E771BA3891600BA2A57 /* NutUtils.swift */; };
 		0334C8871BA7403300013096 /* NutUtils.swift in Sources */ = {isa = PBXBuildFile; fileRef = 486F5E771BA3891600BA2A57 /* NutUtils.swift */; };
 		0334C8881BA7404200013096 /* NutshellStyles.swift in Sources */ = {isa = PBXBuildFile; fileRef = 486F5E081B9FB1C600BA2A57 /* NutshellStyles.swift */; };
@@ -20,12 +19,10 @@
 		0334C8911BA7737900013096 /* User+CoreDataProperties.swift in Sources */ = {isa = PBXBuildFile; fileRef = 0334C88B1BA76BB500013096 /* User+CoreDataProperties.swift */; };
 		0334C8921BA7737A00013096 /* User+CoreDataProperties.swift in Sources */ = {isa = PBXBuildFile; fileRef = 0334C88B1BA76BB500013096 /* User+CoreDataProperties.swift */; };
 		0334C8941BA7814700013096 /* CoreData.framework in Frameworks */ = {isa = PBXBuildFile; fileRef = 0334C8931BA7814700013096 /* CoreData.framework */; };
-=======
 		4837CC651BA71EA400BA2CDE /* NutshellUITextField.swift in Sources */ = {isa = PBXBuildFile; fileRef = 4837CC641BA71EA400BA2CDE /* NutshellUITextField.swift */; };
 		4837CC671BA730F000BA2CDE /* NutshellUILabel.swift in Sources */ = {isa = PBXBuildFile; fileRef = 4837CC661BA730F000BA2CDE /* NutshellUILabel.swift */; };
 		4837CC691BA7394E00BA2CDE /* NutshellUIButton.swift in Sources */ = {isa = PBXBuildFile; fileRef = 4837CC681BA7394E00BA2CDE /* NutshellUIButton.swift */; };
 		4837CC6B1BA749BD00BA2CDE /* MenuAccountSettingsViewController.swift in Sources */ = {isa = PBXBuildFile; fileRef = 4837CC6A1BA749BD00BA2CDE /* MenuAccountSettingsViewController.swift */; };
->>>>>>> f3f439da
 		483E3C361B9F4A6300DA49E7 /* BaseUIViewController.swift in Sources */ = {isa = PBXBuildFile; fileRef = 483E3C351B9F4A6300DA49E7 /* BaseUIViewController.swift */; };
 		483E3C391B9F4A9200DA49E7 /* BaseUITableViewController.swift in Sources */ = {isa = PBXBuildFile; fileRef = 483E3C381B9F4A9200DA49E7 /* BaseUITableViewController.swift */; };
 		483E3C3B1B9F4C9B00DA49E7 /* BaseUITableViewCell.swift in Sources */ = {isa = PBXBuildFile; fileRef = 483E3C3A1B9F4C9B00DA49E7 /* BaseUITableViewCell.swift */; };
